"""
This driver is used to generate new b2.transport.inputfile and
b2.transport.parameters files for SOLPS that will come closer to
matching the experimental upstream profiles. If things go well, after
several iterations, this will produce radial ne, Te and Ti profiles in
SOLPS at the outboard midplane that match the experimental profiles
provided. It does this through the generation of an object of class 'SOLPSxport'

The routine "main" runs the sequence in the correct order and returns
the SOLPSxport object for additional plotting and debugging if necessary

**So far this is only coded for cases with D or D+C, no other impurities will work yet**


Instructions for command line call:

-> (if python is not already available) -> $ module load python
-> Source SOLPS-ITER setup file for b2plot calls
-> Navigate to run directory
$ python ~/Pytools/SOLPSxport_dr.py -g <gfile location> -s <shot number> -t <profile time ID> -r <profile run ID>
or if you already have a saved profiles file (.pkl):
$ python ~/Pytools/SOLPSxport_dr.py -g <gfile location> -p <profiles file location>


For calling within interactive Python session:

-> Source SOLPS-ITER setup file for b2plot calls
-> Make sure SOLPSxport_dr is located somewhere in the $PYTHONPATH environment variable
-> Navigate to run directory with b2fstate and other run files
$ ipython
In [1]: import SOLPSxport_dr as sxdr  # (depending on directory structure, might need to be SOLPSxport.SOLPSxport_dr)
In [2]: xp = sxdr.main(gfile_loc = '../g123456.02000', profiles_fileloc = 'prof_123456_2000.pkl')


Requirements:
-Code depends on the SOLPSxport class contained in SOLPSxport.py, as well as routines in SOLPSutils.py
-An existing SOLPS run, which will be used to estimate the next iteration's
radial transport coefficients
-Experimental Te, ne and Ti profiles, preferably saved in the MDSplus database ("Tom's tools")
-Source setup.csh from a SOLPS-ITER distribution that can run b2plot before launching
ipython and importing this module (b2plot is used it grab SOLPS data)

This usually requires several iterations to match the experimental profiles well
(at least ~5 if starting from flat transport coefficients)

Once you've figured out all of the settings you need and are iterating on a run to
converge to the solution for transport coefficients, the routine "increment_run" can
be useful to do this all quickly

R.S. Wilcox, J.M. Canik and J.D. Lore 2020
contact: wilcoxrs@ornl.gov

Reference for this procedure:
https://doi.org/10.1016/j.jnucmat.2010.11.084
"""

import os
import sys
import numpy as np
import matplotlib.pyplot as plt

from matplotlib.cm import get_cmap
from scipy import interpolate

import SOLPSutils as sut
import SOLPSxport as sxp
import inspect
try:
    import json
except:
    print('json module not available, some functionality not available')

plt.rcParams.update({'font.weight': 'bold'})
plt.rcParams.update({'font.size': 16})
plt.rcParams.update({'figure.facecolor':'w'})
plt.rcParams.update({'mathtext.default': 'regular'})

# ----------------------------------------------------------------------------------------


def main(gfile_loc = None, new_filename='b2.transport.inputfile_new',
         profiles_fileloc=None, shotnum=None, ptimeid=None, prunid=None,
         nefit='tanh', tefit='tanh', ncfit='spl', chii_eq_chie = False,  # ti_eq_te = False,
         Dn_min=0.001, vrc_mag=0.0, Dn_max=200,
         chie_use_grad = False, chii_use_grad = False, new_b2xportparams = True,
         chie_min = 0.01, chii_min = 0.01, chie_max = 400, chii_max = 400,
         reduce_Ti_fileloc = None, update_old_last10s = False,
         fractional_change = 1, exp_prof_rad_shift = 0, ti_fileloc = None,
         impurity_list = ['c'], use_existing_last10=False, plot_xport_coeffs=True,
<<<<<<< HEAD
         plotall=False, verbose=False, figblock=False, plot_older=False,
         ti_decay_len=0.015, te_decay_len = None, ne_decay_len = None,
         ti_decay_min=1, te_decay_min = 1, ne_decay_min = 1e18):
=======
         plotall=False, verbose=False, figblock=False):
>>>>>>> ba988de3
    """
    Driver for the code, returns an object of class 'SOLPSxport'

    Inputs:
      rundir            Location of SOLPS run directory
                        --> depricated, assume you are in the directory (this is required for b2plot calls)
      gfile_loc         Location of gfile used for SOLPS grid (for mapping SOLPS grid to psin)
      profiles_fileloc  (optional) Location of a .pkl file with saved Tom's tools profile
                        fit coefficients (produced by getProfDBPedFit from SOLPSutils)
                        OR if not a .pkl file, can use a pfile as long as profiles extend far enough into SOL
      shotnum,ptimeid,prunid  Profile identifying shot number, timeid and runid (from Tom's tools)
                        (this is uneccessary if you have a .pkl file given in profiles_fileloc)
      xxfit             Fit function used in each profile fit (xx => ne, te and nc)
      chii_eq_chie      Set to True to ignore Ti profile and just set chi_i = chi_e (not implemented yet!!)
      Dn_min            Set a floor for the allowable particle diffusion coefficient
      Dn_max            Set a maximum for the allowable particle diffusion coefficient
      chie_max          Set a maximum for the allowable electron energy diffusion coefficient
      vrc_mag           Hard-coded carbon impurity pinch, for trying to match nC profiles
                        (leave zero unless you also change the function within calcXportCoeffs)
      ti_decay_len      Decay length (at the outboard midplane) for imposed exponential falloff
                        for experimental Ti, beginning at separatrix
      te_decay_len: ""
      ne_decay_len: ""
      ti_decay_min: far-SOL Ti to decay to (eV)
      te_decay_min: far-SOL Te to decay to (eV)
      ne_decay_min: far-SOL ne to decay to (m^-3)

                        (since we know Ti measurement from CER is incorrect in SOL)
      chie/i_use_grad   Use ratio of the gradients for new values of chi_e/i, rather than fluxes
      new_b2xportparams Produces updated b2.transport.parameters so that D, X are set in PFR to match first
                        radial cell of SOL (default is on)
      use_existing_last10  Set to True if you have already run 2d_profiles to produce .last10 files
                           in the run folder to save time. Otherwise this will call 2d_profiles so
                           that you don't accidentally use .last10 files from a previous iteration
                           with out-of-date SOLPS profiles
      reduce_Ti_fileloc Set to None to use T_D = T_C from MDS+ profile fit
                        *On GA clusters (Iris and Omega), example file is located here:
                         '/fusion/projects/results/solps-iter-results/wilcoxr/T_D_C_ratio.txt'
      update_old_last10s  Set to True to copy the last10 files to last10.old for comparison with the next iteration
      fractional_change Set to number smaller than 1 if the incremental change is too large and
                        you want to take a smaller step
      exp_prof_rad_shift: Apply a radial shift to experimental profiles
                        (in units of psi_n, positive shifts profiles outward so separatrix is hotter)
      ti_fileloc        Separate file with Ti data (overwrites previous fits)
      impurity_list     List of all the impurities included in the plasma simulation
                        (not tested yet for anything other than 'c')
      plot_xport_coeffs Plot the SOLPS and experimental profiles, along with the previous
                        and next iteration of transport coefficients
      plotall           Produce a bunch more plots from the subroutines used in the process
      verbose           Set to True to print a lot more outputs to terminal
      figblock          Set to True if calling from command line and you want to see figures
    Returns:
      Object of class 'SOLPSxport', which can then be used to plot, recall, or modify the saved data
      and rewrite a new b2.transport.inputfile
    """
    if 'json' in sys.modules:
        # Write dict of last call arguments as json file
        frame = inspect.currentframe()
        args, _, _, values = inspect.getargvalues(frame)
        argvals = {}
        for arg in args:
            argvals[arg] = values[arg]
        json.dump(argvals,open("SOLPSxport_args.last",'w'))

    if shotnum is None:
        try:
            shotnum = int(gfile_loc[gfile_loc.rfind('g')+1:gfile_loc.rfind('.')])
        except ValueError:
            if verbose: print("Can't determine shot number, setting to 0")
            shotnum = 0
    if ptimeid is None:
        try:
            ptimeid = int(gfile_loc[gfile_loc.rfind('.')+1:])
        except ValueError:
            if verbose: print("Can't determine time slice, setting to 0")
            ptimeid = 0
    ptimeid = int(ptimeid)
    shotnum = int(shotnum)

    print("Initializing SOLPSxport")
    xp = sxp.SOLPSxport(workdir=os.getcwd(), gfile_loc=gfile_loc, impurity_list=impurity_list)

    print("Reading SOLPS output")
    try:
        dsa = sut.read_dsa("dsa")
        b2mn = sut.scrape_b2mn("b2mn.dat")        
        geo = sut.read_b2fgmtry("../baserun/b2fgmtry")
        state = sut.read_b2fstate("b2fstate")
        xport = sut.read_transport_files(".", dsa=dsa, geo=geo, state=state)
    except:
        dsa = None
        b2mn = None
        geo = None
        state = None
        xport = None
        
    print("Running calcPsiVals")
    try:
        xp.calcPsiVals(plotit=plotall,geo=geo,b2mn=b2mn,dsa=dsa)
    except Exception as err:
        print('Exiting from SOLPSxport_dr\n')
        sys.exit(err)
    print("Running getSOLPSlast10Profs")
    xp.getSOLPSlast10Profs(plotit=plotall, use_existing_last10=use_existing_last10)
    # xp.getProfsOMFIT(prof_folder = prof_folder, prof_filename_prefix = prof_filename_prefix,
    #                  min_npsi = 100, psiMax = 1.05, plotit = plotall)
    if profiles_fileloc is None:  # try to call MDSplus only if no profiles_fileloc is given
        if prunid is not None:
            xp.loadProfDBPedFit(profiles_fileloc, shotnum, ptimeid, prunid, verbose=True)
            print("Populating PedFits from MDSplus database")
            xp.populatePedFits(nemod=nefit, temod=tefit, ncmod=ncfit, npsi=250, plotit=plotall)
        else:
            print("ERROR: Need to provide eiter a profiles fileloc or MDSplus profile runid")
            return
    elif profiles_fileloc[-4:] == '.pkl':
        xp.loadProfDBPedFit(profiles_fileloc, shotnum, ptimeid, prunid, verbose=True)
        print("Populating PedFits")
        xp.populatePedFits(nemod=nefit, temod=tefit, ncmod=ncfit, npsi=250, plotit=plotall)
    # elif profiles_fileloc[:-5] == '.mast':
    #     xp.readMastData(profiles_fileloc)
    else:
        print("Loading profiles from pfile")
        xp.load_pfile(profiles_fileloc, plotit=plotall)

    if ti_fileloc:
        xp.load_ti(ti_fileloc=ti_fileloc, verbose=True)

    print("Getting flux profiles")
    xp.getSOLPSfluxProfs(plotit=plotall,dsa=dsa,b2mn=b2mn,geo=geo,state=state,xport=xport)

    if impurity_list:
        print("Running getSOLPSCarbonProfs")
        xp.getSOLPSCarbonProfs(plotit=plotall,dsa=dsa,b2mn=b2mn,geo=geo,state=state,xport=xport)

    print("Running calcXportCoeff")
    xp.calcXportCoef(plotit=plotall or plot_xport_coeffs, reduce_Ti_fileloc=reduce_Ti_fileloc, Dn_min=Dn_min,
                     vrc_mag=vrc_mag, verbose=verbose, Dn_max=Dn_max,
                     fractional_change=fractional_change, exp_prof_rad_shift=exp_prof_rad_shift,
                     chii_min=chii_min, chii_max=chii_max, chie_min=chie_min, chie_max=chie_max,
<<<<<<< HEAD
                     chii_eq_chie=chii_eq_chie, figblock=figblock, plot_older=plot_older,
                     ti_decay_len=ti_decay_len, te_decay_len=te_decay_len, ne_decay_len=ne_decay_len,
                     ti_decay_min=ti_decay_min, te_decay_min=te_decay_min, ne_decay_min=ne_decay_min)
=======
                     chii_eq_chie=chii_eq_chie, figblock=figblock,
                     plot_gradient_method=(chii_use_grad or chie_use_grad))
>>>>>>> ba988de3

    print("Writing to: " + new_filename)
    xp.writeXport(new_filename=new_filename, chie_use_grad=chie_use_grad, chii_use_grad=chii_use_grad,
                  chii_eq_chie=chii_eq_chie)

    # Modify b2.transport.parameters so that PFR has same transport coefficients as first cell of SOL
    if new_b2xportparams:
        psin = list(xp.data['solpsData']['psiSOLPS'])
        first_sol_ind = psin.index(min([i for i in psin if i > 1]))
        dperp_pfr = xp.data['solpsData']['xportCoef']['dnew_flux'][first_sol_ind]

        if chie_use_grad:
            chieperp_pfr = xp.data['solpsData']['xportCoef']['kenew_ratio'][first_sol_ind]
        else:
            chieperp_pfr = xp.data['solpsData']['xportCoef']['kenew_flux'][first_sol_ind]

        if chii_eq_chie:
            chiiperp_pfr = chieperp_pfr
        else:
            if chie_use_grad:
                chiiperp_pfr = xp.data['solpsData']['xportCoef']['kinew_ratio'][first_sol_ind]
            else:
                chiiperp_pfr = xp.data['solpsData']['xportCoef']['kinew_flux'][first_sol_ind]

        sut.new_b2xportparams(fileloc='./b2.transport.parameters',
                              dperp=dperp_pfr, chieperp=chieperp_pfr, chiiperp=chiiperp_pfr, verbose=True)


        # Add some screen output for separatrix values
        interp_ne_expt = interpolate.interp1d(xp.data['expData']['fitPsiProf'],xp.data['expData']['fitProfs']['neprof'],kind='linear')
        interp_te_expt = interpolate.interp1d(xp.data['expData']['fitPsiProf'],xp.data['expData']['fitProfs']['teprof'],kind='linear')
        interp_ti_expt = interpolate.interp1d(xp.data['expData']['fitProfs']['tipsi'],xp.data['expData']['fitProfs']['tiprof'],kind='linear')

        interp_ne_solps = interpolate.interp1d(xp.data['solpsData']['psiSOLPS'],xp.data['solpsData']['last10']['ne'])
        interp_te_solps = interpolate.interp1d(xp.data['solpsData']['psiSOLPS'],xp.data['solpsData']['last10']['te'])
        interp_ti_solps = interpolate.interp1d(xp.data['solpsData']['psiSOLPS'],xp.data['solpsData']['last10']['ti'])

        print("\nUsing profile shift of: %.3e (in psiN)\n"%exp_prof_rad_shift)
        print("ne_sep Expt:  %.3e (m^-3)"%(interp_ne_expt(1.0)*1e20))
        print("ne_sep SOLPS: %.3e (m^-3)"%interp_ne_solps(1.0))

        print("\nTe_sep Expt:  %.3f (eV)"%(interp_te_expt(1.0)*1000))
        print("Te_sep SOLPS: %.3f (eV)"%interp_te_solps(1.0))

        print("\nTi_sep Expt:  %.3f (eV)"%(interp_ti_expt(1.0)*1000))
        print("Ti_sep SOLPS: %.3f (eV)"%interp_ti_solps(1.0))

    if update_old_last10s:
        update_old_last10_files()        

    return xp

# --- Launch main() ----------------------------------------------------------------------


if __name__ == '__main__':
    import argparse

    py3_9 = (sys.version_info[0] >= 3 and sys.version_info[1] >= 9)

    parser = argparse.ArgumentParser(description='Generate new b2.transport.inputfile files for SOLPS',
                                     formatter_class=argparse.RawDescriptionHelpFormatter)

    parser.add_argument('-g', '--gfileloc', help='location of profs_*.pkl saved profile file', type=str, default=None)
    parser.add_argument('-p', '--profilesloc', help='location of profs_*.pkl saved profile file', type=str, default=None)
    parser.add_argument('-s', '--shotnum', help='shot number; default = None', type=str, default=None)
    parser.add_argument('-t', '--timeid', help='time of profile run; default = None', type=str, default=None)
    parser.add_argument('-r', '--runid', help='profile run id; default = None', type=str, default=None)
    parser.add_argument('-i', '--tiratiofile', help='File location for Ti/TD ratio; default = None', type=str, default=None)
    parser.add_argument('-d', '--tdfileloc', help='File location for TD; default = None', type=str, default=None)
    parser.add_argument('-f', '--fractional_change', help='Fractional change to transport coefficients; default = 1',
                        type=float, default=1)
    if py3_9:
        parser.add_argument('--chii_eq_chie', action='store_true', default=False)
        # parser.set_defaults(chii_eq_chie=False)
        parser.add_argument('--chie_use_grad', action='store_true', default=False)
        # parser.set_defaults(chie_use_grad=False)
        parser.add_argument('--chii_use_grad', action='store_true', default=False)
        # parser.set_defaults(chii_use_grad=True)

    args = parser.parse_args()

    if not py3_9:
        args.chii_eq_chie = False
        args.chie_use_grad = False
        args.chii_use_grad = False

    _ = main(gfile_loc=args.gfileloc, profiles_fileloc=args.profilesloc,
             shotnum=args.shotnum, ptimeid=args.timeid, prunid=args.runid,
             ti_fileloc=args.tdfileloc,
             chii_eq_chie=args.chii_eq_chie, chie_use_grad=args.chie_use_grad, chii_use_grad=args.chii_use_grad,
             reduce_Ti_fileloc=args.tiratiofile, fractional_change=args.fractional_change, figblock=True)

# ----------------------------------------------------------------------------------------


def increment_run(gfile_loc, new_filename = 'b2.transport.inputfile_new',
                  profiles_fileloc = None, shotnum = None, ptimeid = None, prunid = None,
                  use_existing_last10 = False, chie_use_grad = False, chii_use_grad = False,
                  new_b2xportparams = True,
                  reduce_Ti_fileloc = '/fusion/projects/results/solps-iter-results/wilcoxr/T_D_C_ratio.txt',
                  impurity_list=['c'], plotall = False, plot_xport_coeffs = True,
                  ntim_new = 100, dtim_new = '1.0e-6', Dn_min = 0.0005):
    """
    This routine runs the main calculation of transport coefficients, then saves the old
    b2.transport.inputfile, b2.transport.parameters and b2fstati files with the iteration
    number and updates the b2mn.dat file with short time steps in preparation for the new run

    Hide input files from this routine by using '_' in the filename after 'b2.transport.inputfile'
    """
    
    xp = main(gfile_loc = gfile_loc, new_filename = new_filename,
              profiles_fileloc = profiles_fileloc, shotnum = shotnum, ptimeid = ptimeid,
              prunid = prunid, Dn_min = Dn_min, use_existing_last10 = use_existing_last10,
              chie_use_grad=chie_use_grad, chii_use_grad=chii_use_grad,
              new_b2xportparams=new_b2xportparams, update_old_last10s=True,
              reduce_Ti_fileloc = reduce_Ti_fileloc, impurity_list=impurity_list, plotall = plotall,
              plot_xport_coeffs = plot_xport_coeffs, verbose=False)
    
    allfiles = os.listdir('.')
    all_incs = [int(i[22:]) for i in allfiles if i[:22] == 'b2.transport.inputfile' and
                i[-1] != '~' and i[-1] != 'e' and i[22] != '_']

    if all_incs:
        inc_num = np.max(all_incs)
    else:
        inc_num = 0
    os.rename('b2fstati', 'b2fstati' + str(inc_num+1))
    os.rename('b2.transport.inputfile', 'b2.transport.inputfile' + str(inc_num+1))
    os.rename(new_filename, 'b2.transport.inputfile')
    if new_b2xportparams:
        os.rename('b2.transport.parameters', 'b2.transport.parameters' + str(inc_num+1))
        os.rename('b2.transport.parameters_new', 'b2.transport.parameters')

    # os.remove('run.log')  # Leave this in case there was a mistake or you want to make changes
    for filename in allfiles:
        if filename[-7:] == '.last10':
            os.remove(filename)
    # os.remove('*.last10')
    # os.system('rm *.last10')  Doesn't work (apparently the star doesn't translate)
    
    print('modifying b2mn.dat')

    with open('b2mn.dat', 'r') as f:
        lines = f.readlines()
        
    # os.rename('b2mn.dat','b2mn.dat_old')  (this looks good, so just overwrite it from now on)
    
    for i, line in enumerate(lines):
        if line[:13] == "'b2mndr_ntim'":
            lines[i] = lines[i][:35] + "'" + str(ntim_new) + "'\r\n"
            
        if line[:13] == "'b2mndr_dtim'":
            lines[i] = lines[i][:35] + "'" + str(dtim_new) + "'\r\n"
            break

    with open('b2mn.dat', 'w') as f:
        for i in range(len(lines)):
            f.write(lines[i])

    return xp


# ----------------------------------------------------------------------------------------

def update_old_last10_files():
    # Copy above last10 files to .old so that previous profiles can be plotted on next call
    import shutil
    shutil.copyfile('ne3da.last10', 'ne3da.last10.old')
    shutil.copyfile('dn3da.last10', 'dn3da.last10.old')
    shutil.copyfile('te3da.last10', 'te3da.last10.old')
    shutil.copyfile('ke3da.last10', 'ke3da.last10.old')
    shutil.copyfile('ti3da.last10', 'ti3da.last10.old')
    shutil.copyfile('ki3da.last10', 'ki3da.last10.old')

# ----------------------------------------------------------------------------------------

def track_inputfile_iterations(rundir=None, impurity_list=['c'], cmap='viridis', Dn_scalar = 100):
    """
    Track the evolution of the b2.transport.inputfile transport
    coefficients through and evolving transport matching job

    Append b2.transport.inputfile filenames with numbers and leave them
    in the same run directory

    Requires everything to be on the same grid with the same species
    """

    if rundir is None:
        print("No run directory given, selecting cwd:")
        rundir = os.getcwd()
        print(rundir)

    cm = get_cmap(cmap)

    _, _, filenames = next(os.walk(rundir), (None, None, []))
    inputfile_list = [fn for fn in filenames if
                      (fn[:22] == 'b2.transport.inputfile' and fn[-1] != '~')]
    inputfile_list.sort()
    if len(inputfile_list[0]) == 22:  # most recent, unnumbered inputfile should be at the end
        inputfile_list = inputfile_list[1:] + [inputfile_list[0]]

    ninfiles = len(inputfile_list)

    if rundir[-1] != '/': rundir += '/'

    dn_sep = np.zeros(ninfiles)
    ki_sep = np.zeros(ninfiles)
    ke_sep = np.zeros(ninfiles)
    dn_bdy = np.zeros(ninfiles)
    ki_bdy = np.zeros(ninfiles)
    ke_bdy = np.zeros(ninfiles)

    f, ax = plt.subplots(3, sharex='all')

    for i in range(ninfiles):
        infile = sut.read_b2_transport_inputfile(rundir + inputfile_list[i], carbon=('c' in impurity_list))

        sep_ind = np.argmin(np.abs(infile['rn']))
        dn_sep[i] = infile['dn'][sep_ind]
        ki_sep[i] = infile['ki'][sep_ind]
        ke_sep[i] = infile['ke'][sep_ind]
        dn_bdy[i] = infile['dn'][-1]
        ki_bdy[i] = infile['ki'][-1]
        ke_bdy[i] = infile['ke'][-1]

        ax[0].semilogy(infile['rn'], infile['dn'], '-x', color=cm(i / (float(ninfiles) - 1)),
                       label=inputfile_list[i][13:])
        ax[1].semilogy(infile['rn'], infile['ki'], '-x', color=cm(i / (float(ninfiles) - 1)))
        ax[2].semilogy(infile['rn'], infile['ke'], '-x', color=cm(i / (float(ninfiles) - 1)))

    ax[0].set_ylabel('dn')
    ax[1].set_ylabel('ki')
    ax[2].set_ylabel('ke')
    ax[-1].set_xlabel('rn')
    ax[0].legend(loc='best', fontsize=12)
    for j in range(len(ax)):
        ax[j].grid('on')

    plt.figure()
    plt.semilogy(np.array(range(ninfiles))+1, dn_sep*Dn_scalar, '-xk', lw=2, label='Dn x' + str(Dn_scalar))
    plt.semilogy(np.array(range(ninfiles))+1, ki_sep, '-ob', lw=2, label='ki')
    plt.semilogy(np.array(range(ninfiles))+1, ke_sep, '-or', lw=2, label='ke')
    plt.legend(loc='best', fontsize=12)
    plt.xlabel('Iteration')
    plt.title('Transport coefficient evolution at separatrix')
    plt.grid('on')

    plt.figure()
    plt.semilogy(np.array(range(ninfiles))+1, dn_bdy*Dn_scalar, '-xk', lw=2, label='Dn x' + str(Dn_scalar))
    plt.semilogy(np.array(range(ninfiles))+1, ki_bdy, '-ob', lw=2, label='ki')
    plt.semilogy(np.array(range(ninfiles))+1, ke_bdy, '-or', lw=2, label='ke')
    plt.legend(loc='best', fontsize=12)
    plt.xlabel('Iteration')
    plt.title('Transport coefficient evolution at boundary')
    plt.grid('on')

    plt.show(block=False)
<|MERGE_RESOLUTION|>--- conflicted
+++ resolved
@@ -87,13 +87,9 @@
          reduce_Ti_fileloc = None, update_old_last10s = False,
          fractional_change = 1, exp_prof_rad_shift = 0, ti_fileloc = None,
          impurity_list = ['c'], use_existing_last10=False, plot_xport_coeffs=True,
-<<<<<<< HEAD
          plotall=False, verbose=False, figblock=False, plot_older=False,
          ti_decay_len=0.015, te_decay_len = None, ne_decay_len = None,
          ti_decay_min=1, te_decay_min = 1, ne_decay_min = 1e18):
-=======
-         plotall=False, verbose=False, figblock=False):
->>>>>>> ba988de3
     """
     Driver for the code, returns an object of class 'SOLPSxport'
 
@@ -233,14 +229,10 @@
                      vrc_mag=vrc_mag, verbose=verbose, Dn_max=Dn_max,
                      fractional_change=fractional_change, exp_prof_rad_shift=exp_prof_rad_shift,
                      chii_min=chii_min, chii_max=chii_max, chie_min=chie_min, chie_max=chie_max,
-<<<<<<< HEAD
                      chii_eq_chie=chii_eq_chie, figblock=figblock, plot_older=plot_older,
                      ti_decay_len=ti_decay_len, te_decay_len=te_decay_len, ne_decay_len=ne_decay_len,
-                     ti_decay_min=ti_decay_min, te_decay_min=te_decay_min, ne_decay_min=ne_decay_min)
-=======
-                     chii_eq_chie=chii_eq_chie, figblock=figblock,
+                     ti_decay_min=ti_decay_min, te_decay_min=te_decay_min, ne_decay_min=ne_decay_min,
                      plot_gradient_method=(chii_use_grad or chie_use_grad))
->>>>>>> ba988de3
 
     print("Writing to: " + new_filename)
     xp.writeXport(new_filename=new_filename, chie_use_grad=chie_use_grad, chii_use_grad=chii_use_grad,
