--- conflicted
+++ resolved
@@ -80,13 +80,8 @@
 
 def main(gfile_loc = None, new_filename='b2.transport.inputfile_new',
          profiles_fileloc=None, shotnum=None, ptimeid=None, prunid=None,
-<<<<<<< HEAD
-         nefit='tanh', tefit='tanh', ncfit='spl', chii_eq_chie = False, ti_eq_te = False,
-         Dn_min=0.001, vrc_mag=0.0, Dn_max=200,
-=======
          nefit='tanh', tefit='tanh', ncfit='spl', chii_eq_chie = False,  # ti_eq_te = False,
          Dn_min=0.001, vrc_mag=0.0, ti_decay_len=0.015, Dn_max=200,
->>>>>>> e18fb640
          chie_use_grad = False, chii_use_grad = False, new_b2xportparams = True,
          chie_min = 0.01, chii_min = 0.01, chie_max = 400, chii_max = 400,
          reduce_Ti_fileloc = None, update_old_last10s = False,
